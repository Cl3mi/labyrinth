package labyrinth.server.messaging.commands.handler;

import labyrinth.contracts.models.CommandType;
import labyrinth.contracts.models.StartGameCommandPayload;
import labyrinth.server.game.GameService;
import labyrinth.server.game.models.records.GameConfig;
import labyrinth.server.messaging.MessageService;
import labyrinth.server.messaging.PlayerSessionRegistry;
import labyrinth.server.messaging.mapper.GameMapper;
import org.springframework.stereotype.Component;
import org.springframework.web.socket.WebSocketSession;

@Component
public class StartGameCommandHandler extends AbstractCommandHandler<StartGameCommandPayload> {

    private final MessageService messageService;
    private final GameMapper gameMapper;

    public StartGameCommandHandler(GameService gameService,
                                   PlayerSessionRegistry playerSessionRegistry,
                                   MessageService messageService,
                                   GameMapper gameMapper) {
        super(gameService, playerSessionRegistry);
        this.messageService = messageService;
        this.gameMapper = gameMapper;
    }

    @Override
    public CommandType type() {
        return CommandType.START_GAME;
    }

    @Override
    public void handle(WebSocketSession session, StartGameCommandPayload payload) throws Exception {
        var player = requireExistingPlayer(session);
        requireAdmin(player);

        var gameConfig = createGameConfig(payload);

        // Spiel starten (State wird gesetzt)
        gameService.startGame(gameConfig);

        // Direkt danach: initialen Game-State als Event broadcasten
        var gameStateDto = gameService.withGameReadLock(gameMapper::toGameStateDto);
        messageService.broadcastToPlayers(gameStateDto);
    }

    private GameConfig createGameConfig(StartGameCommandPayload payload) {
        var boardWidth = payload.getBoardSize().getCols();
        var boardHeight = payload.getBoardSize().getRows();

        Integer duration = payload.getGameDurationInSeconds();
        if (duration == null) duration = 0; // niemals null

        var treasureCardCount = payload.getTreasureCardCount();
        var totalBonusCount = payload.getTotalBonusCount();

<<<<<<< HEAD
        return new GameConfig(boardWidth, boardHeight,  treasureCardCount, gameDurationInSeconds, totalBonusCount, 30);
=======
        return new GameConfig(boardWidth, boardHeight, 4, treasureCardCount, duration, totalBonusCount);
>>>>>>> d1a6222c
    }
}<|MERGE_RESOLUTION|>--- conflicted
+++ resolved
@@ -36,11 +36,8 @@
         requireAdmin(player);
 
         var gameConfig = createGameConfig(payload);
-
-        // Spiel starten (State wird gesetzt)
         gameService.startGame(gameConfig);
 
-        // Direkt danach: initialen Game-State als Event broadcasten
         var gameStateDto = gameService.withGameReadLock(gameMapper::toGameStateDto);
         messageService.broadcastToPlayers(gameStateDto);
     }
@@ -48,17 +45,10 @@
     private GameConfig createGameConfig(StartGameCommandPayload payload) {
         var boardWidth = payload.getBoardSize().getCols();
         var boardHeight = payload.getBoardSize().getRows();
-
-        Integer duration = payload.getGameDurationInSeconds();
-        if (duration == null) duration = 0; // niemals null
-
+        var gameDurationInSeconds = payload.getGameDurationInSeconds();
         var treasureCardCount = payload.getTreasureCardCount();
         var totalBonusCount = payload.getTotalBonusCount();
 
-<<<<<<< HEAD
         return new GameConfig(boardWidth, boardHeight,  treasureCardCount, gameDurationInSeconds, totalBonusCount, 30);
-=======
-        return new GameConfig(boardWidth, boardHeight, 4, treasureCardCount, duration, totalBonusCount);
->>>>>>> d1a6222c
     }
 }